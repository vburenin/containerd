package containerd

import (
	"context"
	"fmt"
	"io/ioutil"
	"log"
	"net/http"
<<<<<<< HEAD
=======
	"runtime"
	"strconv"
>>>>>>> 5f19850f
	"sync"
	"time"

	"github.com/containerd/containerd/api/services/containers/v1"
	contentapi "github.com/containerd/containerd/api/services/content/v1"
	diffapi "github.com/containerd/containerd/api/services/diff/v1"
	eventsapi "github.com/containerd/containerd/api/services/events/v1"
	imagesapi "github.com/containerd/containerd/api/services/images/v1"
	namespacesapi "github.com/containerd/containerd/api/services/namespaces/v1"
	snapshotapi "github.com/containerd/containerd/api/services/snapshot/v1"
	"github.com/containerd/containerd/api/services/tasks/v1"
	versionservice "github.com/containerd/containerd/api/services/version/v1"
	"github.com/containerd/containerd/content"
	"github.com/containerd/containerd/images"
	"github.com/containerd/containerd/plugin"
	"github.com/containerd/containerd/remotes"
	"github.com/containerd/containerd/remotes/docker"
	"github.com/containerd/containerd/remotes/docker/schema1"
	contentservice "github.com/containerd/containerd/services/content"
	"github.com/containerd/containerd/services/diff"
	diffservice "github.com/containerd/containerd/services/diff"
	imagesservice "github.com/containerd/containerd/services/images"
	snapshotservice "github.com/containerd/containerd/services/snapshot"
	"github.com/containerd/containerd/snapshot"
	"github.com/containerd/containerd/typeurl"
	pempty "github.com/golang/protobuf/ptypes/empty"
	"github.com/opencontainers/image-spec/identity"
	ocispec "github.com/opencontainers/image-spec/specs-go/v1"
	specs "github.com/opencontainers/runtime-spec/specs-go"
	"github.com/pkg/errors"
	"google.golang.org/grpc"
	"google.golang.org/grpc/grpclog"
	"google.golang.org/grpc/health/grpc_health_v1"
)

func init() {
	// reset the grpc logger so that it does not output in the STDIO of the calling process
	grpclog.SetLogger(log.New(ioutil.Discard, "", log.LstdFlags))

	// register TypeUrls for commonly marshaled external types
	major := strconv.Itoa(specs.VersionMajor)
	typeurl.Register(&specs.Spec{}, "opencontainers/runtime-spec", major, "Spec")
	typeurl.Register(&specs.Process{}, "opencontainers/runtime-spec", major, "Process")
	typeurl.Register(&specs.LinuxResources{}, "opencontainers/runtime-spec", major, "LinuxResources")
	typeurl.Register(&specs.WindowsResources{}, "opencontainers/runtime-spec", major, "WindowsResources")
}

type clientOpts struct {
	defaultns   string
	dialOptions []grpc.DialOption
}

type ClientOpt func(c *clientOpts) error

func WithDefaultNamespace(ns string) ClientOpt {
	return func(c *clientOpts) error {
		c.defaultns = ns
		return nil
	}
}

// WithDialOpts allows grpc.DialOptions to be set on the connection
func WithDialOpts(opts []grpc.DialOption) ClientOpt {
	return func(c *clientOpts) error {
		c.dialOptions = opts
		return nil
	}
}

// New returns a new containerd client that is connected to the containerd
// instance provided by address
func New(address string, opts ...ClientOpt) (*Client, error) {
	var copts clientOpts
	for _, o := range opts {
		if err := o(&copts); err != nil {
			return nil, err
		}
	}
	gopts := []grpc.DialOption{
		grpc.WithBlock(),
		grpc.WithInsecure(),
		grpc.WithTimeout(100 * time.Second),
		grpc.FailOnNonTempDialError(true),
		grpc.WithDialer(dialer),
	}
	if len(copts.dialOptions) > 0 {
		gopts = copts.dialOptions
	}
	if copts.defaultns != "" {
		unary, stream := newNSInterceptors(copts.defaultns)
		gopts = append(gopts,
			grpc.WithUnaryInterceptor(unary),
			grpc.WithStreamInterceptor(stream),
		)
	}
	conn, err := grpc.Dial(dialAddress(address), gopts...)
	if err != nil {
		return nil, errors.Wrapf(err, "failed to dial %q", address)
	}
	return NewWithConn(conn, opts...)
}

// NewWithConn returns a new containerd client that is connected to the containerd
// instance provided by the connection
func NewWithConn(conn *grpc.ClientConn, opts ...ClientOpt) (*Client, error) {
	return &Client{
		conn:    conn,
		runtime: fmt.Sprintf("%s.%s", plugin.RuntimePlugin, "vmware-linux"),
	}, nil
}

// Client is the client to interact with containerd and its various services
// using a uniform interface
type Client struct {
	conn *grpc.ClientConn

	defaultns string
	runtime   string
}

func (c *Client) IsServing(ctx context.Context) (bool, error) {
	r, err := c.HealthService().Check(ctx, &grpc_health_v1.HealthCheckRequest{})
	if err != nil {
		return false, err
	}
	return r.Status == grpc_health_v1.HealthCheckResponse_SERVING, nil
}

// Containers returns all containers created in containerd
func (c *Client) Containers(ctx context.Context, filters ...string) ([]Container, error) {
	r, err := c.ContainerService().List(ctx, &containers.ListContainersRequest{
		Filters: filters,
	})
	if err != nil {
		return nil, err
	}
	var out []Container
	for _, container := range r.Containers {
		out = append(out, containerFromProto(c, container))
	}
	return out, nil
}

type NewContainerOpts func(ctx context.Context, client *Client, c *containers.Container) error

// WithContainerLabels adds the provided labels to the container
func WithContainerLabels(labels map[string]string) NewContainerOpts {
	return func(_ context.Context, _ *Client, c *containers.Container) error {
		c.Labels = labels
		return nil
	}
}

// WithExistingRootFS uses an existing root filesystem for the container
func WithExistingRootFS(id string) NewContainerOpts {
	return func(ctx context.Context, client *Client, c *containers.Container) error {
		// check that the snapshot exists, if not, fail on creation
		if _, err := client.SnapshotService().Mounts(ctx, id); err != nil {
			return err
		}
		c.RootFS = id
		return nil
	}
}

// WithNewRootFS allocates a new snapshot to be used by the container as the
// root filesystem in read-write mode
func WithNewRootFS(id string, i Image) NewContainerOpts {
	return func(ctx context.Context, client *Client, c *containers.Container) error {
		diffIDs, err := i.(*image).i.RootFS(ctx, client.ContentStore())
		if err != nil {
			return err
		}
		if _, err := client.SnapshotService().Prepare(ctx, id, identity.ChainID(diffIDs).String()); err != nil {
			return err
		}
		c.RootFS = id
		c.Image = i.Name()
		return nil
	}
}

// WithNewReadonlyRootFS allocates a new snapshot to be used by the container as the
// root filesystem in read-only mode
func WithNewReadonlyRootFS(id string, i Image) NewContainerOpts {
	return func(ctx context.Context, client *Client, c *containers.Container) error {
		diffIDs, err := i.(*image).i.RootFS(ctx, client.ContentStore())
		if err != nil {
			return err
		}
		if _, err := client.SnapshotService().View(ctx, id, identity.ChainID(diffIDs).String()); err != nil {
			return err
		}
		c.RootFS = id
		c.Image = i.Name()
		return nil
	}
}

// WithRuntime allows a user to specify the runtime name and additional options that should
// be used to create tasks for the container
func WithRuntime(name string) NewContainerOpts {
	return func(ctx context.Context, client *Client, c *containers.Container) error {
		c.Runtime = &containers.Container_Runtime{
			Name: name,
		}
		return nil
	}
}

func WithImage(i Image) NewContainerOpts {
	return func(ctx context.Context, client *Client, c *containers.Container) error {
		c.Image = i.Name()
		return nil
	}
}

// NewContainer will create a new container in container with the provided id
// the id must be unique within the namespace
func (c *Client) NewContainer(ctx context.Context, id string, opts ...NewContainerOpts) (Container, error) {
	container := containers.Container{
		ID: id,
		Runtime: &containers.Container_Runtime{
			Name: c.runtime,
		},
	}
	for _, o := range opts {
		if err := o(ctx, c, &container); err != nil {
			return nil, err
		}
	}
	r, err := c.ContainerService().Create(ctx, &containers.CreateContainerRequest{
		Container: container,
	})
	if err != nil {
		return nil, err
	}
	return containerFromProto(c, r.Container), nil
}

func (c *Client) LoadContainer(ctx context.Context, id string) (Container, error) {
	response, err := c.ContainerService().Get(ctx, &containers.GetContainerRequest{
		ID: id,
	})
	if err != nil {
		return nil, err
	}
	return containerFromProto(c, response.Container), nil
}

type RemoteOpts func(*Client, *RemoteContext) error

// RemoteContext is used to configure object resolutions and transfers with
// remote content stores and image providers.
type RemoteContext struct {
	// Resolver is used to resolve names to objects, fetchers, and pushers.
	// If no resolver is provided, defaults to Docker registry resolver.
	Resolver remotes.Resolver

	// Unpack is done after an image is pulled to extract into a snapshotter.
	// If an image is not unpacked on pull, it can be unpacked any time
	// afterwards. Unpacking is required to run an image.
	Unpack bool

	// BaseHandlers are a set of handlers which get are called on dispatch.
	// These handlers always get called before any operation specific
	// handlers.
	BaseHandlers []images.Handler

	// ConvertSchema1 is whether to convert Docker registry schema 1
	// manifests. If this option is false then any image which resolves
	// to schema 1 will return an error since schema 1 is not supported.
	ConvertSchema1 bool
}

func defaultRemoteContext() *RemoteContext {
	return &RemoteContext{
		Resolver: docker.NewResolver(docker.ResolverOptions{
			Client: http.DefaultClient,
		}),
	}
}

// WithPullUnpack is used to unpack an image after pull. This
// uses the snapshotter, content store, and diff service
// configured for the client.
func WithPullUnpack(client *Client, c *RemoteContext) error {
	c.Unpack = true
	return nil
}

// WithSchema1Conversion is used to convert Docker registry schema 1
// manifests to oci manifests on pull. Without this option schema 1
// manifests will return a not supported error.
func WithSchema1Conversion(client *Client, c *RemoteContext) error {
	c.ConvertSchema1 = true
	return nil
}

// WithResolver specifies the resolver to use.
func WithResolver(resolver remotes.Resolver) RemoteOpts {
	return func(client *Client, c *RemoteContext) error {
		c.Resolver = resolver
		return nil
	}
}

// WithImageHandler adds a base handler to be called on dispatch.
func WithImageHandler(h images.Handler) RemoteOpts {
	return func(client *Client, c *RemoteContext) error {
		c.BaseHandlers = append(c.BaseHandlers, h)
		return nil
	}
}

func (c *Client) Pull(ctx context.Context, ref string, opts ...RemoteOpts) (Image, error) {
	pullCtx := defaultRemoteContext()
	for _, o := range opts {
		if err := o(c, pullCtx); err != nil {
			return nil, err
		}
	}
	store := c.ContentStore()

	name, desc, err := pullCtx.Resolver.Resolve(ctx, ref)
	if err != nil {
		return nil, err
	}
	fetcher, err := pullCtx.Resolver.Fetcher(ctx, name)
	if err != nil {
		return nil, err
	}

	var (
		schema1Converter *schema1.Converter
		handler          images.Handler
	)
	if desc.MediaType == images.MediaTypeDockerSchema1Manifest && pullCtx.ConvertSchema1 {
		schema1Converter = schema1.NewConverter(store, fetcher)
		handler = images.Handlers(append(pullCtx.BaseHandlers, schema1Converter)...)
	} else {
		handler = images.Handlers(append(pullCtx.BaseHandlers,
			remotes.FetchHandler(store, fetcher),
			images.ChildrenHandler(store))...,
		)
	}

	if err := images.Dispatch(ctx, handler, desc); err != nil {
		return nil, err
	}
	if schema1Converter != nil {
		desc, err = schema1Converter.Convert(ctx)
		if err != nil {
			return nil, err
		}
	}

	is := c.ImageService()
	if err := is.Update(ctx, name, desc); err != nil {
		return nil, err
	}
	i, err := is.Get(ctx, name)
	if err != nil {
		return nil, err
	}
	img := &image{
		client: c,
		i:      i,
	}
	if pullCtx.Unpack {
		if err := img.Unpack(ctx); err != nil {
			return nil, err
		}
	}
	return img, nil
}

func (c *Client) Push(ctx context.Context, ref string, desc ocispec.Descriptor, opts ...RemoteOpts) error {
	pushCtx := defaultRemoteContext()
	for _, o := range opts {
		if err := o(c, pushCtx); err != nil {
			return err
		}
	}

	pusher, err := pushCtx.Resolver.Pusher(ctx, ref)
	if err != nil {
		return err
	}

	var m sync.Mutex
	manifestStack := []ocispec.Descriptor{}

	filterHandler := images.HandlerFunc(func(ctx context.Context, desc ocispec.Descriptor) ([]ocispec.Descriptor, error) {
		switch desc.MediaType {
		case images.MediaTypeDockerSchema2Manifest, ocispec.MediaTypeImageManifest,
			images.MediaTypeDockerSchema2ManifestList, ocispec.MediaTypeImageIndex:
			m.Lock()
			manifestStack = append(manifestStack, desc)
			m.Unlock()
			return nil, images.StopHandler
		default:
			return nil, nil
		}
	})

	cs := c.ContentStore()
	pushHandler := remotes.PushHandler(cs, pusher)

	handlers := append(pushCtx.BaseHandlers,
		images.ChildrenHandler(cs),
		filterHandler,
		pushHandler,
	)

	if err := images.Dispatch(ctx, images.Handlers(handlers...), desc); err != nil {
		return err
	}

	// Iterate in reverse order as seen, parent always uploaded after child
	for i := len(manifestStack) - 1; i >= 0; i-- {
		_, err := pushHandler(ctx, manifestStack[i])
		if err != nil {
			return err
		}
	}
	return nil
}

// GetImage returns an existing image
func (c *Client) GetImage(ctx context.Context, ref string) (Image, error) {
	i, err := c.ImageService().Get(ctx, ref)
	if err != nil {
		return nil, err
	}
	return &image{
		client: c,
		i:      i,
	}, nil
}

// ListImages returns all existing images
func (c *Client) ListImages(ctx context.Context) ([]Image, error) {
	imgs, err := c.ImageService().List(ctx)
	if err != nil {
		return nil, err
	}
	images := make([]Image, len(imgs))
	for i, img := range imgs {
		images[i] = &image{
			client: c,
			i:      img,
		}
	}
	return images, nil
}

// Close closes the clients connection to containerd
func (c *Client) Close() error {
	return c.conn.Close()
}

func (c *Client) NamespaceService() namespacesapi.NamespacesClient {
	return namespacesapi.NewNamespacesClient(c.conn)
}

func (c *Client) ContainerService() containers.ContainersClient {
	return containers.NewContainersClient(c.conn)
}

func (c *Client) ContentStore() content.Store {
	return contentservice.NewStoreFromClient(contentapi.NewContentClient(c.conn))
}

func (c *Client) SnapshotService() snapshot.Snapshotter {
	return snapshotservice.NewSnapshotterFromClient(snapshotapi.NewSnapshotsClient(c.conn))
}

func (c *Client) TaskService() tasks.TasksClient {
	return tasks.NewTasksClient(c.conn)
}

func (c *Client) ImageService() images.Store {
	return imagesservice.NewStoreFromClient(imagesapi.NewImagesClient(c.conn))
}

func (c *Client) DiffService() diff.DiffService {
	return diffservice.NewDiffServiceFromClient(diffapi.NewDiffClient(c.conn))
}

func (c *Client) HealthService() grpc_health_v1.HealthClient {
	return grpc_health_v1.NewHealthClient(c.conn)
}

func (c *Client) EventService() eventsapi.EventsClient {
	return eventsapi.NewEventsClient(c.conn)
}

func (c *Client) VersionService() versionservice.VersionClient {
	return versionservice.NewVersionClient(c.conn)
}

type Version struct {
	Version  string
	Revision string
}

func (c *Client) Version(ctx context.Context) (Version, error) {
	response, err := c.VersionService().Version(ctx, &pempty.Empty{})
	if err != nil {
		return Version{}, err
	}
	return Version{
		Version:  response.Version,
		Revision: response.Revision,
	}, nil
}<|MERGE_RESOLUTION|>--- conflicted
+++ resolved
@@ -6,11 +6,7 @@
 	"io/ioutil"
 	"log"
 	"net/http"
-<<<<<<< HEAD
-=======
-	"runtime"
 	"strconv"
->>>>>>> 5f19850f
 	"sync"
 	"time"
 
